# --- Ruff Settings ------------------------------------------------------------
[tool.ruff]
target-version = "py38"
src = ["nutree", "tests"]

[tool.ruff.lint]
select = [
  "B",  # bugbear
  "E",  # pycodestyle
  "F",  # pyflakes
  "G",  # flake8-logging-format
  "I",  # isort
  "UP", # pyupgrade
  "T",  # print, ...
  # "D",   # pydocstyle
]
ignore = [
  # We need the old syntax for python <= 3.9
  "UP006", # Use `list` instead of `List` for type annotations (since Py39)
  "UP007", # Use `X | Y` for type annotations (since Py310)
  "E721",  #  Do not compare types, use `isinstance()`
]

[tool.ruff.lint.per-file-ignores]
<<<<<<< HEAD
"*.ipynb" = [
=======
"*.ipynb" = [  # Jupyter Notebooks
>>>>>>> 31523b70
  "T20",  # print statement
  "E402",  # module level import not at top of file
]

# [tool.ruff.lint.isort]
# case-sensitive = true

# [tool.ruff.pydocstyle]
# convention = "google"

# --- Pyright Settings ---------------------------------------------------------
[tool.pyright]
typeCheckingMode = "standard"
reportMissingImports = "none"
include = ["nutree", "tests"]

# https://github.com/microsoft/pyright/blob/main/docs/configuration.md#sample-pyprojecttoml-file
reportUnnecessaryTypeIgnoreComment = true

# --- Mypy Settings ------------------------------------------------------------
[tool.mypy]
warn_return_any = true
warn_unused_configs = true
# warn_unused_ignores = true
# warn_redundant_casts = true
# ignore_missing_imports = true

[[tool.mypy.overrides]]
module = [
  "fabulist",
  "pydot",
  "pytest",
  "pympler",
  "pympler.asizeof",
  "rdflib",
  "rdflib.namespace",
]
ignore_missing_imports = true

# --- Pytest and Coverage Settings ---------------------------------------------
[tool.pytest.ini_options]
# addopts = "-ra -q --cov=nutree --cov-report=html"
addopts = "-ra -q --cov=nutree"
# addopts = "--cov=nutree --cov-report=html --cov-report=term-missing"

[tool.coverage.run]
# branch = true
omit = [
    "tests/*",
    "setup.py",
    # nutree/leaves_cli.py
    # nutree/cli_common.py
    # nutree/monitor/*  
]

[tool.coverage.report]
precision = 1
# show_missing = true
sort = "Name"
exclude_lines = [
    "pragma: no cover",
    "raise NotImplementedError",
    "if __name__ == .__main__.:",
    "if TYPE_CHECKING:",
]
exclude_also = [
    # 1. Exclude an except clause of a specific form:
    # "except ValueError:\\n\\s*assume\\(False\\)",
    # 2. Comments to turn coverage on and off:
    # "no cover: start(?s:.)*?no cover: stop",
    # 3. A pragma comment that excludes an entire file:
    # "\\A(?s:.*# pragma: exclude file.*)\\Z",
    "\\A(?s:.*# pragma: exclude-file-from-coverage.*)\\Z",
    ]
[tool.coverage.html]
directory = "build/coverage"
<|MERGE_RESOLUTION|>--- conflicted
+++ resolved
@@ -22,11 +22,7 @@
 ]
 
 [tool.ruff.lint.per-file-ignores]
-<<<<<<< HEAD
-"*.ipynb" = [
-=======
 "*.ipynb" = [  # Jupyter Notebooks
->>>>>>> 31523b70
   "T20",  # print statement
   "E402",  # module level import not at top of file
 ]
