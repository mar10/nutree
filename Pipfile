--- conflicted
+++ resolved
@@ -10,10 +10,7 @@
 pandoc = "*" # jupyter nbconvert --to rst
 pre-commit = "*"
 pydot = "*"
-<<<<<<< HEAD
-=======
 pyright = "*"
->>>>>>> 16d752a8
 pytest = "*"
 pytest-cov = "*"
 PyYAML = "*"
