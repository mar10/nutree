# Changelog

<<<<<<< HEAD
## 0.10.1 (unreleased)
=======
## 0.11.0 (unreleased)
- Implement check for node modification in `tree.diff()`.
- `DictWrapper` supports comparision with `==`.
>>>>>>> 66793eea

## 0.10.0 (2024-11-06)

- BREAKING:
  - `kind` parameter is now mandatory for `add()` and related methods.
    `kind=None` is still allowed to use the default (inherit or 'child').
  - Rename `shadow_attrs` argument to `forward_attrs`.
  - Enforce that the same object instance is not added multiple times to one parent.
  - Rename `GenericNodeData` to `DictWrapper` and remove support for attribut access.
  - Drop support for Python 3.8
  - mermaid: change mapper signatures and defaults
- tree.to_rdf() is now available for Tree (not only TypedTree).
- New method `node.up()` allows method chaining when adding nodes.
- Pass pyright 'typeCheckingMode = "standard"'.
- Use generic typing for improved type checking, e.g. use `tree = Tree[Animals]()`
  to create a type-aware container.

## 0.9.0 (2024-09-12)

- Add `Tree.build_random_tree()` (experimental).
- Add `GenericNodeData` as wrapper for `dict` data.
- Fixed #7 Tree.from_dict failing to recreate an arbitrary object tree with a mapper.

## 0.8.0 (2024-03-29)

- BREAKING: Drop Python 3.7 support (EoL 2023-06-27).
- `Tree.save()` accepts a `compression` argument that will enable compression.
  `Tree.load()` can detect if the input file has a compression header and will
  decompress transparently.
- New traversal methods `LEVEL_ORDER`, `LEVEL_ORDER_RTL`, `ZIGZAG`, `ZIGZAG_RTL`.
- New compact connector styles `'lines32c'`, `'round43c'`, ...
- Save as mermaid flow diagram.

## 0.7.1 (2023-11-08)

- Support compact serialization forrmat using `key_map` and `value_map`.
- Better support for working with derived classes (overload methods instead of
  callbacks).
- Fix invalid UniqueConstraint error message when loading a TypedTree.
- Add optional `tree.print(..., file=IO)` argument.
- Rename `default_connector_style` to `DEFAULT_CONNECTOR_STYLE`

## 0.6.0 (2023-11-01)

- Implement `Tree(..., shadow_attrs=True)`.
- `tree.load(PATH)` / `tree.save(PATH)` use UTF-8 encoding.
- Add `Tree.system_root` as alias for `Tree._root`.
- Add `Tree.get_toplevel_nodes()` as alias for `tree.children.`
- Support and test with Py3.12: don't forget to update pip, pipenv, and tox.
- Deprecate Python 3.7 support (EoL 2023-06-27).

## 0.5.1 (2023-05-29)

- BREAKING: renamed `tree.to_dict()` to `tree.to_dict_list()`.
- BREAKING: changed `tree.load()` / `tree.save()` storage format.
- `tree.load()` / `tree.save()` accept path in addition to file objects.

## 0.5.0 (2023-05-28)

- BREAKING: changed `tree.load()` / `tree.save()` signature, and storage format.
- Support load/save for TypedTree

## 0.4.0 (2023-02-22)

- BREAKING: Rename `node.move()` -> `node.move_to()`
- New `tree.copy_to()` and `node.copy_to()`
- New `tree.children` property
- Configurable default connector style

## 0.3.0 (2022-08-01 and before)

Initial releases.<|MERGE_RESOLUTION|>--- conflicted
+++ resolved
@@ -1,12 +1,8 @@
 # Changelog
 
-<<<<<<< HEAD
-## 0.10.1 (unreleased)
-=======
 ## 0.11.0 (unreleased)
 - Implement check for node modification in `tree.diff()`.
 - `DictWrapper` supports comparision with `==`.
->>>>>>> 66793eea
 
 ## 0.10.0 (2024-11-06)
 
