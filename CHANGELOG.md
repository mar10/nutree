# Changelog

## 0.9.0 (unreleased)

<<<<<<< HEAD
- Add `Tree.build_random_tree()`
- Add `GenericNodeData`
=======
- Add `Tree.build_random_tree()` (experimental).
- Add `GenericNodeData` as wrapper for `dict` data.
>>>>>>> 4ccd6319
- Fixed #7 Tree.from_dict failing to recreate an arbitrary object tree with a mapper.

## 0.8.0 (2024-03-29)

- BREAKING: Drop Python 3.7 support (EoL 2023-06-27).
- `Tree.save()` accepts a `compression` argument that will enable compression.
  `Tree.load()` can detect if the input file has a compression header and will
  decompress transparently.
- New traversal methods `LEVEL_ORDER`, `LEVEL_ORDER_RTL`, `ZIGZAG`, `ZIGZAG_RTL`.
- New compact connector styles `'lines32c'`, `'round43c'`, ...
- Save as mermaid flow diagram.

## 0.7.1 (2023-11-08)

- Support compact serialization forrmat using `key_map` and `value_map`.
- Better support for working with derived classes (overload methods instead of
  callbacks).
- Fix invalid UniqueConstraint error message when loading a TypedTree.
- Add optional `tree.print(..., file=IO)` argument.
- Rename `default_connector_style` to `DEFAULT_CONNECTOR_STYLE`

## 0.6.0 (2023-11-01)

- Implement `Tree(..., shadow_attrs=True)`.
- `tree.load(PATH)` / `tree.save(PATH)` use UTF-8 encoding.
- Add `Tree.system_root` as alias for `Tree._root`.
- Add `Tree.get_toplevel_nodes()` as alias for `tree.children.`
- Support and test with Py3.12: don't forget to update pip, pipenv, and tox.
- Deprecate Python 3.7 support (EoL 2023-06-27).

## 0.5.1 (2023-05-29)

- BREAKING: renamed `tree.to_dict()` to `tree.to_dict_list()`.
- BREAKING: changed `tree.load()` / `tree.save()` storage format.
- `tree.load()` / `tree.save()` accept path in addition to file objects.

## 0.5.0 (2023-05-28)

- BREAKING: changed `tree.load()` / `tree.save()` signature, and storage format.
- Support load/save for TypedTree

## 0.4.0 (2023-02-22)

- BREAKING: Rename `node.move()` -> `node.move_to()`
- New `tree.copy_to()` and `node.copy_to()`
- New `tree.children` property
- Configurable default connector style

## 0.3.0 (2022-08-01 and before)

Initial releases.<|MERGE_RESOLUTION|>--- conflicted
+++ resolved
@@ -2,13 +2,8 @@
 
 ## 0.9.0 (unreleased)
 
-<<<<<<< HEAD
-- Add `Tree.build_random_tree()`
-- Add `GenericNodeData`
-=======
 - Add `Tree.build_random_tree()` (experimental).
 - Add `GenericNodeData` as wrapper for `dict` data.
->>>>>>> 4ccd6319
 - Fixed #7 Tree.from_dict failing to recreate an arbitrary object tree with a mapper.
 
 ## 0.8.0 (2024-03-29)
