--- conflicted
+++ resolved
@@ -32,11 +32,8 @@
     pytest-cov
     pytest-html
     rdflib
-<<<<<<< HEAD
-=======
     ; py39: typing-extensions>=4.0
     ; py310: typing-extensions>=4.0
->>>>>>> 4f8ed123
 setenv =
     COVERAGE_FILE=.coverage.{envname}
 ; allowlist_externals =
