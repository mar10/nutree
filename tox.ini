[tox]
basepython = python3.12
envlist =
    check
<<<<<<< HEAD
    py312  # EOL 2028-10-31
    py311  # EOL 2027-10-24
    py310  # EOL 2026-10-04
    py39  # EOL 2025-10-05
    py38  # EOL 2024-10-14
    ; py37  # EOL 2023-06-27
=======
    ; py313  # EoL: 2029-10
    py312  # EoL: 2028-10
    py311  # EoL: 2027-10
    py310  # EoL: 2026-10
    py39  # EoL: 2025-10
    py38  # EoL: 2024-10
    ; py37  # Eol: 2023-06-27
>>>>>>> 0a293067
    coverage,
skip_missing_interpreters = true


# TOX Test Environment
[testenv]
# usedevelop = True
extras =
#     test
passenv = 
    # LC_ALL
    # LANG
setenv =
    COVERAGE_FILE=.coverage.{envname}
# Note: also honors .coveragerc:
deps =
    fabulist
    pydot
    pytest
    pytest-cov
    pytest-html
    rdflib
commands =
    # Run everything from /tests folder:
    python -V
    ; pip list
    pytest -ra -v -x --durations=10 --cov=nutree --html=build/pytest/report-{envname}.html --self-contained-html {posargs}


[testenv:coverage]
skip_install = true
deps =
    coverage
setenv =
    COVERAGE_FILE = .coverage
commands =
    coverage erase
    coverage combine
    coverage html
    coverage report --fail-under=90.0


[testenv:lint]
skip_install = true
deps =
    ruff
commands =
    ruff -V
    ruff check nutree tests setup.py 


[testenv:check]
description = Check Black formatting, isort compliance, and flake8
; skip_install = true
deps =
    black[jupyter] ~=24.3
    isort
    {[testenv:lint]deps}
changedir = {toxinidir}
commands =
    isort --check-only --profile black nutree tests setup.py
    black --check --diff nutree tests setup.py
    {[testenv:lint]commands}


[testenv:format]
description = Reformat python code using Black, ruff, isort, and pyupgrade
# skip_install = true
deps =
    {[testenv:check]deps}
    pyupgrade
allowlist_externals:
    bash
changedir = {toxinidir}
commands =
    bash -ec 'pyupgrade --py38-plus --exit-zero-even-if-changed nutree/*.py tests/*.py setup.py'
    ruff check --fix nutree tests setup.py 
    ; ruff format nutree tests setup.py 
    isort --profile black nutree tests setup.py {posargs}
    black nutree tests setup.py
    {[testenv:lint]commands}

[testenv:format-no-pyupgrade]
description = Same a `format` but without pyupgrade, so it runs on windows
# skip_install = true
deps =
    {[testenv:check]deps}
    pyupgrade
allowlist_externals:
    bash
changedir = {toxinidir}
commands =
    ; bash -ec 'pyupgrade --py38-plus --exit-zero-even-if-changed nutree/*.py tests/*.py setup.py'
    ruff check --fix nutree tests setup.py 
    ; ruff format nutree tests setup.py 
    isort --profile black nutree tests setup.py {posargs}
    black nutree tests setup.py
    {[testenv:lint]commands}


[testenv:docs]
description = Build Sphinx documentation (output directory: docs/sphinx-build)
changedir = docs
deps =
    ; python-dateutil
    ; lxml
    furo
    fabulist
    pydot
    rdflib
    recommonmark
    sphinx
    sphinx_rtd_theme
    myst-parser[linkify]
    sphinxcontrib-mermaid
commands =
    # http://www.sphinx-doc.org/en/master/man/sphinx-build.html
    sphinx-build -b html sphinx sphinx-build<|MERGE_RESOLUTION|>--- conflicted
+++ resolved
@@ -2,14 +2,6 @@
 basepython = python3.12
 envlist =
     check
-<<<<<<< HEAD
-    py312  # EOL 2028-10-31
-    py311  # EOL 2027-10-24
-    py310  # EOL 2026-10-04
-    py39  # EOL 2025-10-05
-    py38  # EOL 2024-10-14
-    ; py37  # EOL 2023-06-27
-=======
     ; py313  # EoL: 2029-10
     py312  # EoL: 2028-10
     py311  # EoL: 2027-10
@@ -17,7 +9,6 @@
     py39  # EoL: 2025-10
     py38  # EoL: 2024-10
     ; py37  # Eol: 2023-06-27
->>>>>>> 0a293067
     coverage,
 skip_missing_interpreters = true
 
