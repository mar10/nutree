# (c) 2021-2024 Martin Wendt; see https://github.com/mar10/nutree
# Licensed under the MIT license: https://www.opensource.org/licenses/mit-license.php
"""
Test helpers.
"""
# ruff: noqa: T201, T203 `print` found

from __future__ import annotations

import os
import re
import tempfile
import time
import timeit
import uuid
from random import randint
from textwrap import dedent, indent
from typing import IO, Any, List

from nutree.common import ReprArgType
from nutree.tree import Node, Tree
from nutree.typed_tree import TypedNode, TypedTree


def is_running_on_ci() -> bool:
    return bool(os.environ.get("CI") or os.environ.get("GITHUB_ACTIONS"))


class OrgaUnit:
    def __init__(self, name: str, *, guid: str | None = None) -> None:
        self.name: str = name
        self.guid: str = uuid.uuid4().hex if guid is None else guid

    def __repr__(self) -> str:
        return f"{self.__class__.__name__}<{self.name}>"


class Person(OrgaUnit):
    def __init__(self, name: str, *, age: int, guid: str | None = None) -> None:
        super().__init__(name, guid=guid)
        self.age: int = age

    def __repr__(self) -> str:
        return f"Person<{self.name}, {self.age}>"

    # def __eq__(self, other):
    #     return (
    #         self.__class__ == other.__class__
    #         and self.guid == other.guid
    #         and self.name == other.name
    #         and self.age == other.age
    #     )


class Department(OrgaUnit):
    def __init__(self, name: str, *, guid: str | None = None) -> None:
        super().__init__(name, guid=guid)

    # def __repr__(self) -> str:
    #     return f"Department<{self.name}>"

    # def __eq__(self, other):
    #     return (
    #         self.__class__ == other.__class__
    #         and self.guid == other.guid
    #         and self.name == other.name
    #     )


def create_tree_objects(
    *,
    name="fixture",
    clones=False,
    tree: Tree | None = None,
    print=True,
) -> Tree[OrgaUnit]:
    """
    Tree<'2009255653136'>
    ├── Node<'Department<Development>', data_id=125578508105>
    │   ├── Node<'Person<Alice, 23>', data_id={123-456}>
    │   ├── Node<'Person<Bob, 32>', data_id={234-456}>
    │   ╰── Node<'Person<Charleen, 43>', data_id={345-456}>
    ╰── Node<'Department<Marketing>', data_id=125578508063>
        ├── Node<'Person<Charleen, 43>', data_id={345-456}>
        ╰── Node<'Person<Dave, 54>', data_id={456-456}>
    """
    if tree is not None:
        assert not tree, "must be empty"
        assert isinstance(tree, Tree)
    else:
<<<<<<< HEAD
        tree = Tree[OrgaUnit](name)
=======
        tree = Tree[OrgaUnit](name, calc_data_id=lambda tree, data: data.guid)
>>>>>>> 66793eea

    dev = tree.add(Department("Development", guid="{012-345}"))
    dev.add(Person("Alice", age=23, guid="{123-456}"))
    dev.add(Person("Bob", age=32, guid="{234-456}"))
    markt = tree.add(Department("Marketing", guid="{012-456}"))
    charleen = markt.add(Person("Charleen", age=43, guid="{345-456}"))
    markt.add(Person("Dave", age=54, guid="{456-456}"))
    if clones:
        dev.add(charleen)

    # Since the output is only displayed when a test fails, it may be handy to
    # see (unless caller modifies afterwards and then prints):
    if print:
        tree.print(repr="{node}")
    return tree


def create_tree_simple(
    *,
    name="fixture",
    clones=False,
    tree: Tree | None = None,
    print=True,
) -> Tree:
    """
    Tree<'fixture'>
    ├── 'A'
    │   ├── 'a1'
    │   │   ├── 'a11'
    │   │   ╰── 'a12'
    │   ╰── 'a2'
    ╰── 'B'
        ╰── 'b1'
            ├── 'a11'  <- CLONE
            ╰── 'b11'
    """
    if tree is not None:
        assert not tree, "must be empty"
        assert isinstance(tree, Tree)
    else:
        tree = Tree(name)

    a = tree.add("A")
    a1 = a.add("a1")
    a11 = a1.add("a11")
    a1.add("a12")
    a.add("a2")
    b = tree.add("B")
    b1 = b.add("b1")
    b1.add("b11")
    if clones:
        b1.prepend_child(a11)

    # Since the output is only displayed when a test fails, it may be handy to
    # see (unless caller modifies afterwards and then prints):
    if print:
        tree.print(repr="{node}")
    return tree


def create_typed_tree_objects(
    *,
    name="fixture",
    clones=False,
    tree: TypedTree[OrgaUnit] | None = None,
    print=True,
) -> TypedTree[OrgaUnit]:
    """
    TypedTree<'*'>
    ├── org_unit → Department<Development>
    │   ├── manager → Person<Alice, 23>
    │   ├── member → Person<Bob, 32>
    │   ╰── member → Person<Charleen, 43>
    ╰── department → Department<Marketing>
        ├── member → Person<Charleen, 43>
        ╰── manager → Person<Dave, 54>
    """
    if tree is None:
        tree = TypedTree[OrgaUnit](name)
    assert len(tree) == 0

    dev = tree.add(Department("Development", guid="{012-345}"), kind="org_unit")
    dev.add(Person("Alice", age=23, guid="{123-456}"), kind="manager")
    dev.add(Person("Bob", age=32, guid="{234-456}"), kind="member")

    markt = tree.add(Department("Marketing", guid="{345-456}"), kind="org_unit")
    charleen = markt.add(Person("Charleen", age=43, guid="{345-456}"), kind="member")
    markt.add(Person("Dave", age=54, guid="{456-456}"), kind="manager")

    if clones:
        dev.add(charleen, kind="member")

    # Since the output is only displayed when a test fails, it may be handy to
    # see (unless caller modifies afterwards and then prints):
    if print:
        tree.print(repr="{node}")
    return tree


def create_typed_tree_simple(
    *,
    name="fixture",
    clones=False,
    tree: TypedTree[Any] | None = None,
    print=True,
) -> TypedTree:
    """
    TypedTree<*>
    +- function → func1
    |  +- failure → fail1
    |  |  +- cause → cause1
    |  |  +- cause → cause2
    |  |  +- effect → eff1
    |  |  `- effect → eff2
    |  `- failure → fail2
    `- function → func2
    """
    if tree is not None:
        assert not tree, "must be empty"
        assert isinstance(tree, TypedTree)
    else:
        tree = TypedTree[Any](name)

    func = tree.add("func1", kind="function")
    fail1 = func.add("fail1", kind="failure")
    fail1.add("cause1", kind="cause")
    fail1.add("cause2", kind="cause")
    fail1.add("eff1", kind="effect")
    fail1.add("eff2", kind="effect")
    func.add("fail2", kind="failure")
    func2 = tree.add("func2", kind="function")

    if clones:
        func2.add(fail1, kind=None)
        # func2.add(fail1, kind="failure")

    # Since the output is only displayed when a test fails, it may be handy to
    # see (unless caller modifies afterwards and then prints):
    if print:
        tree.print(repr="{node}")

    return tree


def generate_tree(level_defs: List[int]) -> Tree:
    """Generate a tree.

    Example:
        generate_tree([10, 100, 100])
    """
    tree = Tree[str]()

    def _generate_tree(levels, name: str, root: Node):
        count, *rest = levels
        min_childs, max_childs = count, count
        for i in range(randint(min_childs, max_childs)):
            node = root.add(f"{name}.{i + 1}")
            if rest:
                _generate_tree(rest, node.name, node)

    _generate_tree(level_defs, "n", tree._root)
    return tree


def flatten_nodes(tree):
    """Return a comma separated list of node names."""
    res = []
    for n in tree:
        d = n.data
        if isinstance(d, str):
            res.append(d)
        else:
            res.append(d.name)
    return ",".join(res)


def canonical_repr(
    obj: str | TypedTree | Tree | Node,
    *,
    repr: ReprArgType | None = None,
    style="ascii32",
) -> str:
    if repr is None:
        if isinstance(obj, (TypedTree, TypedNode)):
            repr = TypedNode.DEFAULT_RENDER_REPR  # "{node.kind} → {node.data}"
        else:
            repr = "{node.data}"
            # repr = Node.DEFAULT_RENDER_REPR
    if isinstance(obj, (Node, Tree)):
        res = obj.format(repr=repr, style=style)
    else:
        res = obj
    res = dedent(res).strip()
    return res


tree_header_pattern = re.compile(r"Tree<.*>")
canonical_tree_header = "Tree<*>"


def _check_content(
    tree: TypedTree | Tree | Node | str,
    expect_ascii,
    msg="",
    ignore_tree_name=True,
    repr: ReprArgType | None = None,
    style: str | None = None,
):
    if style is None:
        if "├── " in expect_ascii or "╰── " in expect_ascii:
            style = "round43"
        else:
            style = "ascii32"

    if isinstance(tree, Tree):
        assert tree._self_check()

    s1 = indent(canonical_repr(tree, repr=repr, style=style), "    ")
    s2 = indent(canonical_repr(expect_ascii, repr=repr, style=style), "    ")
    if ignore_tree_name:
        s1 = tree_header_pattern.sub(canonical_tree_header, s1, count=1)
        s2 = tree_header_pattern.sub(canonical_tree_header, s2, count=1)

    if s1 != s2:
        err = f"Mismatch {msg}: Expected:\n{s2}\nbut got:\n{s1}"
        return err
    return None


def check_content(
    tree: TypedTree | Tree | Node | str,
    expect_ascii,
    *,
    msg="",
    ignore_tree_name=True,
    repr: ReprArgType | None = None,
    style=None,
) -> bool:
    err = _check_content(tree, expect_ascii, msg, ignore_tree_name, repr, style)
    if err:
        raise AssertionError(err) from None
    return True


def trees_equal(tree_1, tree_2, ignore_tree_name=True) -> bool:
    assert tree_1 is not tree_2
    if not tree_1 or not tree_2 or (len(tree_1) != len(tree_2)):
        return False
    return check_content(tree_1, tree_2, ignore_tree_name=ignore_tree_name)


def byteNumberString(
    number, thousandsSep=True, partition=True, base1024=False, appendBytes=False, prec=0
):
    """Convert bytes into human-readable representation."""
    magsuffix = ""
    bytesuffix = ""
    assert appendBytes in (False, True, "short", "iec")
    if partition:
        magnitude = 0
        if base1024:
            while number >= 1024:
                magnitude += 1
                #                 number = number >> 10
                number /= 1024.0
        else:
            while number >= 1000:
                magnitude += 1
                number /= 1000.0
        magsuffix = ["", "K", "M", "G", "T", "P"][magnitude]
        if magsuffix:
            magsuffix = " " + magsuffix

    if appendBytes:
        if appendBytes == "iec" and magsuffix:
            bytesuffix = "iB" if base1024 else "B"
        elif appendBytes == "short" and magsuffix:
            bytesuffix = "B"
        elif number == 1:
            bytesuffix = " Byte"
        else:
            bytesuffix = " Bytes"

    if thousandsSep and (number >= 1000 or magsuffix):
        # locale.setlocale(locale.LC_ALL, "")
        # TODO: make precision configurable
        if prec > 0:
            # fs = "%.{}f".format(prec)
            # snum = locale.format_string(fs, number, thousandsSep)
            snum = f"{number:,.{prec}g}"
        else:
            # snum = locale.format("%d", number, thousandsSep)
            snum = f"{number:,g}"
        # Some countries like france use non-breaking-space (hex=a0) as group-
        # seperator, that's not plain-ascii, so we have to replace the hex-byte
        # "a0" with hex-byte "20" (space)
        # snum = hexlify(snum).replace("a0", "20").decode("hex")
    else:
        snum = str(number)

    return f"{snum}{magsuffix}{bytesuffix}"


def run_timings(
    name: str,
    stmt: str,
    setup="pass",
    *,
    verbose=0,
    repeat=timeit.default_repeat,  # type: ignore
    number=0,
    globals=None,
    time_unit=None,
):
    """Taken from Python `timeit.main()` module."""
    timer = timeit.default_timer
    # if o in ("-p", "--process"):
    #     timer = time.process_time
    # number = 0  # auto-determine
    # repeat = timeit.default_repeat
    # time_unit = None
    units = {
        "fsec": 1e-15,  # femto
        "psec": 1e-12,  # pico
        "nsec": 1e-9,  # nano
        "μsec": 1e-6,  # micro
        "msec": 1e-3,  # milli
        "sec": 1.0,
    }
    precision = 4 if verbose else 3

    stmt = dedent(stmt).strip()
    if isinstance(setup, str):
        setup = dedent(setup).strip()
    # print(stmt)
    # print(setup)
    t = timeit.Timer(stmt, setup, timer, globals=globals)

    if number == 0:
        # determine number so that 0.2 <= total time < 2.0
        callback = None  # type: ignore
        if verbose:

            def callback(number: int, time_taken: float):
                msg = "{num} loop{s} -> {secs:.{prec}g} secs"
                plural = number != 1
                print(
                    msg.format(
                        num=number,
                        s="s" if plural else "",
                        secs=time_taken,
                        prec=precision,
                    )
                )

        number, _ = t.autorange(callback)
        # try:
        #     number, _ = t.autorange(callback)
        # except Exception:
        #     t.print_exc()
        #     return 1

        if verbose:
            print()

    raw_timings = t.repeat(repeat, number)
    # try:
    #     raw_timings = t.repeat(repeat, number)
    # except Exception:
    #     t.print_exc()
    #     return 1

    def format_time(dt):
        scale = 0
        unit = time_unit
        if unit is not None:
            scale = units[unit]
        else:
            scales = [(scale, unit) for unit, scale in units.items()]
            scales.sort(reverse=True)
            for scale, unit_2 in scales:
                if dt >= scale:
                    unit = unit_2
                    break

        # return "%.*g %s" % (precision, dt / scale, unit)
        return "{secs:,.{prec}f} {unit}".format(
            prec=precision, secs=dt / scale, unit=unit
        )

    timings = [dt / number for dt in raw_timings]

    best = min(timings)

    result = "{}: {:,d} loop{}, best of {:,}: {} per loop ({} per sec.)".format(
        name,
        number,
        "s" if number != 1 else "",
        repeat,
        format_time(best),
        byteNumberString(number / best),
    )

    best = min(timings)
    worst = max(timings)
    if worst >= best * 4:
        import warnings

        warnings.warn_explicit(
            "The test results are likely unreliable. "
            f"The worst time ({format_time(worst)}) was more than four times "
            f"slower than the best time ({format_time(best)}).",
            UserWarning,
            "",
            0,
        )
    return result


class WritableTempFile:
    """
    Avoid "Permission denied error" on Windows:
      with tempfile.NamedTemporaryFile("w", suffix=".gv") as temp_file:
        # Not writable on Windows:
        # https://docs.python.org/3/library/tempfile.html#tempfile.NamedTemporaryFile

    Example:
        with WritableTempFile("w", suffix=".gv") as temp_file:
            tree.to_dotfile(temp_file.name)
    """

    def __init__(self, mode="w", *, encoding=None, suffix=None):
        self.temp_file: IO[str] = None  # type: ignore
        self.mode = mode
        self.encoding = encoding
        self.suffix = suffix

    def __enter__(self) -> IO[str]:
        self.temp_file = tempfile.NamedTemporaryFile(
            self.mode, encoding=self.encoding, suffix=self.suffix, delete=False
        )
        return self.temp_file

    def __exit__(self, exc_type, exc_val, exc_tb):
        self.temp_file.close()
        os.unlink(self.temp_file.name)


class Timing:
    def __init__(self, name: str) -> None:
        self.name = name
        self.start = time.monotonic()
        self.elap = None

    def __repr__(self):
        if self.elap is None:
            elap = time.monotonic() - self.start
            return f"Timing<{self.name}> Running since {elap}..."
        return f"Timing<{self.name}> took {self.elap}."

    def __enter__(self):
        self.start = time.monotonic()
        return self

    def __exit__(self, exc_type, exc_val, exc_tb):
        self.elap = time.monotonic() - self.start
        print(f"{self}")<|MERGE_RESOLUTION|>--- conflicted
+++ resolved
@@ -88,11 +88,7 @@
         assert not tree, "must be empty"
         assert isinstance(tree, Tree)
     else:
-<<<<<<< HEAD
-        tree = Tree[OrgaUnit](name)
-=======
         tree = Tree[OrgaUnit](name, calc_data_id=lambda tree, data: data.guid)
->>>>>>> 66793eea
 
     dev = tree.add(Department("Development", guid="{012-345}"))
     dev.add(Person("Alice", age=23, guid="{123-456}"))
