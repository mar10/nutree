--- conflicted
+++ resolved
@@ -248,21 +248,15 @@
         with pytest.raises(FrozenInstanceError):
             item.count += 1
 
-<<<<<<< HEAD
-=======
         # We can also add by passing the data_id as keyword argument:
         _ = tree.add(item, data_id="123-456")
 
->>>>>>> 4ccd6319
         tree.print()
 
         assert isinstance(dict_node.data, FrozenItem)
         assert dict_node.data is item, "dataclass should be stored as reference"
         assert dict_node.price == 12.34, "should support attribute access via shadowing"
         with pytest.raises(AttributeError):
-<<<<<<< HEAD
-            _ = dict_node.foo
-=======
             _ = dict_node.foo
 
     def test_callback(self):
@@ -293,5 +287,4 @@
         assert n1.data["a"] == 1
 
         assert n2.data is dc
-        assert n2.a == 2
->>>>>>> 4ccd6319
+        assert n2.a == 2